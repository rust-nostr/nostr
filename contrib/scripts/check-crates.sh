--- conflicted
+++ resolved
@@ -43,12 +43,9 @@
     "-p nostr-lmdb"
     "-p nostr-indexeddb --target wasm32-unknown-unknown"
     "-p nostr-ndb"
-<<<<<<< HEAD
     "-p nostr-mls"
-=======
     "-p nostr-keyring"
     "-p nostr-keyring --features async"
->>>>>>> f4f3f50a
     "-p nostr-relay-pool"
     "-p nostr-relay-builder"
     "-p nostr-connect"
